--- conflicted
+++ resolved
@@ -412,13 +412,8 @@
 
 /* Light Headers on Dark Background */
 .result-section h3 {
-<<<<<<< HEAD
     color: #cfcfcf;
     margin-bottom: 15px;
-=======
-    color: rgba(255, 255, 255, 0.95);
-    margin-bottom: 16px;
->>>>>>> 92f045d1
     font-size: 1.3rem;
     font-weight: 600;
     display: flex;
@@ -708,15 +703,8 @@
 
 .segment-text {
     font-size: 1rem;
-<<<<<<< HEAD
     line-height: 1.5;
     color: #dfdfdf;
-=======
-    line-height: 1.6;
-    color: rgba(255, 255, 255, 0.9) !important; /* Light text */
-    font-weight: 400;
-    margin: 0;
->>>>>>> 92f045d1
 }
 
 /* Timestamps - Light Background */
@@ -966,7 +954,6 @@
     transform: translateY(0);
 }
 
-<<<<<<< HEAD
 /* Collapsible Section Structure */
 .collapsible-section {
     transition: all 0.3s ease;
@@ -1135,261 +1122,10 @@
 
     .download-section.collapsible-section.collapsed {
         padding-bottom: 12px;
-=======
-/* Enhanced Button Styling */
-.btn {
-    border: none;
-    border-radius: 8px;
-    padding: 10px 20px;
-    font-size: 0.95rem;
-    font-weight: 600;
-    cursor: pointer;
-    transition: all 0.3s ease;
-    text-decoration: none;
-    display: inline-flex;
-    align-items: center;
-    gap: 8px;
-    justify-content: center;
-    min-height: 40px;
-    line-height: 1.2;
-}
-
-.btn:hover:not(:disabled) {
-    transform: translateY(-1px);
-    box-shadow: 0 4px 8px rgba(0,0,0,0.15);
-}
-
-.btn-secondary {
-    background: #6c757d;
-    color: white;
-}
-
-.btn-secondary:hover {
-    background: #5a6268;
-}
-
-/* Custom Scrollbars */
-.segments::-webkit-scrollbar,
-.timestamps::-webkit-scrollbar {
-    width: 8px;
-}
-
-.segments::-webkit-scrollbar-track,
-.timestamps::-webkit-scrollbar-track {
-    background: #f1f1f1;
-    border-radius: 4px;
-}
-
-.segments::-webkit-scrollbar-thumb,
-.timestamps::-webkit-scrollbar-thumb {
-    background: #c1c1c1;
-    border-radius: 4px;
-}
-
-.segments::-webkit-scrollbar-thumb:hover,
-.timestamps::-webkit-scrollbar-thumb:hover {
-    background: #a8a8a8;
-}
-
-/* Accessibility Improvements */
-.segment-item:focus {
-    outline: 2px solid #667eea;
-    outline-offset: 2px;
-}
-
-.play-button:focus {
-    outline: 2px solid #28a745;
-    outline-offset: 2px;
-}
-
-/* Loading states */
-.segment-item.loading {
-    opacity: 0.7;
-    pointer-events: none;
-    position: relative;
-}
-
-.segment-item.loading::after {
-    content: '';
-    position: absolute;
-    top: 50%;
-    left: 50%;
-    width: 20px;
-    height: 20px;
-    margin: -10px 0 0 -10px;
-    border: 2px solid #f3f3f3;
-    border-top: 2px solid #667eea;
-    border-radius: 50%;
-    animation: spin 1s linear infinite;
-}
-
-@keyframes spin {
-    0% { transform: rotate(0deg); }
-    100% { transform: rotate(360deg); }
-}
-
-/* Empty states */
-.segments:empty::after,
-.timestamps:empty::after {
-    content: 'No data available';
-    display: block;
-    text-align: center;
-    color: #6c757d;
-    font-style: italic;
-    padding: 40px 20px;
-}
-
-/* Mobile Responsiveness */
-@media (max-width: 768px) {
-    .recording-tabs {
-        flex-direction: column;
-        gap: 5px;
-    }
-
-    .tab-button {
-        padding: 12px 20px;
-        border-radius: 8px;
-        border-bottom: none;
-        border-left: 3px solid transparent;
-    }
-
-    .tab-button.active {
-        border-left-color: #667eea;
-        border-bottom-color: transparent;
-        background: rgba(102, 126, 234, 0.1);
-    }
-
-    .upload-area,
-    .mic-area {
-        padding: 40px 15px;
-    }
-
-    .upload-icon,
-    .mic-icon {
-        font-size: 3rem;
-    }
-
-    .upload-text,
-    .mic-text {
-        font-size: 1rem;
-    }
-
-    .controls {
-        grid-template-columns: 1fr;
-        gap: 15px;
-    }
-
-    .transcribe-buttons {
-        flex-direction: column;
-        gap: 10px;
-    }
-
-    .transcribe-btn {
-        padding: 12px 30px;
-        font-size: 1rem;
-    }
-
-    .stats {
-        grid-template-columns: repeat(2, 1fr);
-        gap: 12px;
-    }
-
-    .stat-item {
-        padding: 16px;
-    }
-
-    .stat-value {
-        font-size: 1.5rem;
-    }
-
-    .segment-header {
-        flex-direction: column;
-        align-items: stretch;
-        gap: 12px;
-    }
-
-    .segment-header > div:first-child {
-        display: flex;
-        justify-content: space-between;
-        align-items: center;
-    }
-
-    .play-button {
-        width: 40px;
-        height: 30px;
-        font-size: 12px;
-    }
-
-    .segment-time {
-        font-size: 0.8rem;
-        padding: 4px 8px;
-    }
-
-    .download-buttons {
-        grid-template-columns: 1fr;
-    }
-
-    .download-btn {
-        background: linear-gradient(135deg, #28a745, #20c997) !important;
-        color: white !important;
-        justify-content: center;
-        padding: 10px 20px;
-    }
-
-    .speaker-label {
-        font-size: 0.8rem;
-        padding: 4px 8px;
-    }
-
-    .timestamp-item {
-        flex-direction: column;
-        align-items: flex-start;
-        gap: 4px;
-    }
-
-    .status-indicator {
-        position: relative;
-        top: auto;
-        right: auto;
-        margin-bottom: 20px;
-        display: block;
-        text-align: center;
-    }
-
-    .audio-notification {
-        bottom: 10px;
-        right: 10px;
-        left: 10px;
-        padding: 12px 15px;
-        font-size: 0.9rem;
-    }
-
-    .error {
-        padding: 12px;
-        flex-direction: column;
-        align-items: flex-start;
-        gap: 10px;
-    }
-
-    .error-close {
-        align-self: flex-end;
-        margin-top: -5px;
-    }
-
-    .segments,
-    .timestamps {
-        padding: 16px;
-        max-height: 300px;
-    }
-
-    .result-section h3 {
-        font-size: 1.2rem;
->>>>>>> 92f045d1
     }
 }
 
 @media (max-width: 480px) {
-<<<<<<< HEAD
     .collapsible-header {
         font-size: 1.1rem;
         gap: 8px;
@@ -1545,197 +1281,4 @@
 
 .collapsible-section:not(.collapsed) .collapsible-content * {
     visibility: visible;
-=======
-    .upload-area,
-    .mic-area {
-        padding: 30px 10px;
-    }
-
-    .upload-icon,
-    .mic-icon {
-        font-size: 2.5rem;
-    }
-
-    .upload-text,
-    .mic-text {
-        font-size: 0.95rem;
-    }
-
-    .upload-subtext,
-    .mic-subtext {
-        font-size: 0.85rem;
-    }
-
-    .recording-timer {
-        font-size: 1.5rem;
-    }
-
-    .transcribe-btn {
-        padding: 10px 20px;
-        font-size: 0.95rem;
-    }
-
-    .stats {
-        grid-template-columns: 1fr;
-        gap: 10px;
-    }
-
-    .stat-item {
-        padding: 12px;
-    }
-
-    .stat-value {
-        font-size: 1.3rem;
-    }
-
-    .stat-label {
-        font-size: 0.85rem;
-    }
-
-    .segments {
-        padding: 12px;
-        max-height: 250px;
-    }
-
-    .segment-item {
-        padding: 12px;
-        margin-bottom: 10px;
-    }
-
-    .segment-text {
-        font-size: 0.95rem;
-        line-height: 1.5;
-    }
-
-    .timestamps {
-        padding: 12px;
-        max-height: 200px;
-    }
-
-    .timestamp-word {
-        font-size: 0.9rem;
-    }
-
-    .timestamp-time {
-        font-size: 0.8rem;
-    }
-
-    .download-section {
-        padding: 16px;
-    }
-
-    .download-btn {
-        padding: 8px 16px;
-        font-size: 0.9rem;
-    }
-
-    .speaker-summary {
-        padding: 12px;
-    }
-
-    .speaker-item {
-        flex-direction: column;
-        align-items: flex-start;
-        gap: 8px;
-    }
-
-    .speaker-stats {
-        width: 100%;
-        justify-content: space-between;
-    }
-
-    .transcription-text {
-        padding: 16px;
-        font-size: 1rem;
-        line-height: 1.6;
-    }
-}
-
-/* Touch Device Optimizations */
-@media (hover: none) and (pointer: coarse) {
-    .btn,
-    .transcribe-btn,
-    .download-btn,
-    .play-button {
-        min-height: 44px;
-        min-width: 44px;
-    }
-
-    .tab-button {
-        min-height: 44px;
-        padding: 12px 20px;
-    }
-
-    .speaker-label {
-        min-height: 32px;
-        padding: 6px 12px;
-    }
-
-    .upload-area:hover,
-    .mic-area:hover,
-    .segment-item:hover,
-    .btn:hover,
-    .transcribe-btn:hover,
-    .download-btn:hover,
-    .play-button:hover {
-        transform: none;
-        box-shadow: none;
-    }
-
-    *:focus {
-        outline: 3px solid #667eea;
-        outline-offset: 2px;
-    }
-}
-
-/* High contrast mode support */
-@media (prefers-contrast: high) {
-    .segments,
-    .timestamps,
-    .speaker-summary,
-    .download-section,
-    .transcription-text,
-    .stat-item,
-    .segment-item,
-    .file-info,
-    .recorded-info {
-        background: white !important;
-        border: 2px solid #000 !important;
-        color: #000 !important;
-    }
-
-    .result-section h3 {
-        color: white !important;
-        text-shadow: 2px 2px 4px rgba(0, 0, 0, 1) !important;
-        font-weight: 700 !important;
-    }
-
-    .subtitle {
-        color: rgba(255, 255, 255, 0.9) !important;
-        text-shadow: 2px 2px 4px rgba(0, 0, 0, 1) !important;
-    }
-}
-
-/* Reduced Motion */
-@media (prefers-reduced-motion: reduce) {
-    *,
-    *::before,
-    *::after {
-        animation-duration: 0.01ms !important;
-        animation-iteration-count: 1 !important;
-        transition-duration: 0.01ms !important;
-    }
-
-    .wave-bar {
-        animation: none;
-    }
-
-    .play-button.playing {
-        animation: none;
-    }
-
-    .mic-area.recording {
-        animation: none;
-    }
->>>>>>> 92f045d1
 }